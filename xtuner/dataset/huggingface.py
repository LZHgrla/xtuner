# Copyright (c) OpenMMLab. All rights reserved.
import logging
from functools import partial

import numpy as np
from datasets import DatasetDict
from mmengine import print_log
from mmengine.config import Config, ConfigDict
<<<<<<< HEAD
from mmengine.utils.misc import get_object_from_string
=======
from torch import distributed as dist
>>>>>>> 2e121348

from xtuner.registry import BUILDER, MAP_FUNC
from .utils import Packer, encode_fn


<<<<<<< HEAD
def process_hf_dataset(dataset,
                       tokenizer,
                       max_length,
                       dataset_map_fn=None,
                       template_map_fn=None,
                       max_dataset_length=None,
                       split='train',
                       remove_unused_columns=False,
                       rename_maps=[],
                       shuffle_before_pack=True,
                       pack_to_max_length=True,
                       input_ids_with_output=True,
                       with_image_token=False):
=======
def process(dataset,
            tokenizer,
            max_length,
            dataset_map_fn=None,
            template_map_fn=None,
            max_dataset_length=None,
            split='train',
            remove_unused_columns=False,
            rename_maps=[],
            shuffle_before_pack=True,
            pack_to_max_length=True,
            input_ids_with_output=True,
            map_num_proc=32):
>>>>>>> 2e121348
    """Post-process the dataset loaded from the Hugging Face Hub, or a local
    dataset.

    Args:
        dataset: The dataset to be post-processed.
        tokenizer: The tokenizer processes some raw text as input and outputs
            an Encoding.
        max_length: Max length of the sequence.
        dataset_map_fn: Map the original dataset format to the one defined
            by xTuner.
        template_map_fn: Add the prompt template to the dataset
        max_dataset_length: If the length of the dataset is too long, we can
            randomly extract `max_dataset_length` from it.
        split: Which split of the data to load.
            If `None`, will return a `dict` with all splits (typically
            `datasets.Split.TRAIN` and `datasets.Split.TEST`).
            If given, will return a single Dataset.
        remove_unused_columns: Whether to remove columns from the dataset
            that are not used during training.
        rename_maps: Rename the column name of the dataset.
        shuffle_before_pack: Whether to shuffle the dataset before
            packing them.
        pack_to_max_length: Whether to pack the dataset to the `max_length `.
            This usually improves gpu utilization and therefore reduces
            training time.
        input_ids_with_output: Whether to put the groundtruth output
            corresponding to the question into the dataset. Typically set
            it to True during training and False during testing.
<<<<<<< HEAD
        with_image_token: Whether to convert DEFAULT_IMAGE_TOKEN to
            IMAGE_TOKEN_INDEX. Typically set it to True during the training
            of VLLM.
=======
        map_num_proc: Max number of processes when mapping the dataset.
>>>>>>> 2e121348
    """

    if isinstance(dataset, DatasetDict):
        dataset = dataset[split]
    elif isinstance(dataset, dict) or isinstance(
            dataset, Config) or isinstance(dataset, ConfigDict):
        dataset = BUILDER.build(dataset)
        if isinstance(dataset, DatasetDict):
            dataset = dataset[split]

    # sample `max_dataset_length` items from the original dataset to
    # save time consumed by map function
    if max_dataset_length is not None:
        max_dataset_length = min(max_dataset_length, len(dataset))
        indices = np.random.choice(
            len(dataset), max_dataset_length, replace=False)
        dataset = dataset.select(indices)

    # Extract the useful data for training from the original dataset.
    if dataset_map_fn is not None:
        if isinstance(dataset_map_fn, str):
            map_fn_obj = MAP_FUNC.get(
                dataset_map_fn) or get_object_from_string(dataset_map_fn)
            if map_fn_obj is not None:
                dataset_map_fn = map_fn_obj
            else:
                raise TypeError('dataset_map_fn must be a function or a '
                                "registered function's string in MAP_FUNC, "
                                f"but got a string of '{dataset_map_fn}'")

        dataset = dataset.map(dataset_map_fn, num_proc=map_num_proc)

    # Add prompt template, such as <|System|>: xxx <|User|>: xxx <|Bot|>: xxx
    if template_map_fn is not None:
        if isinstance(template_map_fn, dict) or isinstance(
                template_map_fn, Config) or isinstance(template_map_fn,
                                                       ConfigDict):
            template_map_fn = BUILDER.build(template_map_fn)
        dataset = dataset.map(template_map_fn, num_proc=map_num_proc)

    for old, new in rename_maps:
        dataset = dataset.rename_column(old, new)

    # remove unused columns
    if pack_to_max_length and (not remove_unused_columns):
        print_log(
            'We have to remove unused columns if '
            '`pack_to_max_length` is set to True.',
            logger='current',
            level=logging.WARNING)
        remove_unused_columns = True

    # remove invalid data
    dataset = dataset.filter(lambda example: len(example['conversation']) > 0)

    # tokenize
    if isinstance(tokenizer, dict) or isinstance(
            tokenizer, Config) or isinstance(tokenizer, ConfigDict):
        tokenizer = BUILDER.build(tokenizer)
    dataset = dataset.map(
        partial(
            encode_fn,
            tokenizer=tokenizer,
            max_length=max_length,
            with_image_token=with_image_token,
            input_ids_with_output=input_ids_with_output),
        remove_columns=list(dataset.column_names)
        if remove_unused_columns else None,
        num_proc=map_num_proc)

    # pack to max length
    if pack_to_max_length and split == 'train':
        if shuffle_before_pack:
            dataset = dataset.shuffle()
            dataset = dataset.flatten_indices()
        dataset = dataset.map(
            Packer(max_length), batched=True, num_proc=map_num_proc)

    return dataset


def process_hf_dataset(*args, **kwargs):
    if not (dist.is_available() and dist.is_initialized()):
        return process(*args, **kwargs)

    if dist.get_rank() == 0:
        dataset = process(*args, **kwargs)
        objects = [dataset]
    else:
        objects = [None]
    dist.broadcast_object_list(objects, src=0)
    return objects[0]<|MERGE_RESOLUTION|>--- conflicted
+++ resolved
@@ -6,31 +6,13 @@
 from datasets import DatasetDict
 from mmengine import print_log
 from mmengine.config import Config, ConfigDict
-<<<<<<< HEAD
 from mmengine.utils.misc import get_object_from_string
-=======
 from torch import distributed as dist
->>>>>>> 2e121348
 
 from xtuner.registry import BUILDER, MAP_FUNC
 from .utils import Packer, encode_fn
 
 
-<<<<<<< HEAD
-def process_hf_dataset(dataset,
-                       tokenizer,
-                       max_length,
-                       dataset_map_fn=None,
-                       template_map_fn=None,
-                       max_dataset_length=None,
-                       split='train',
-                       remove_unused_columns=False,
-                       rename_maps=[],
-                       shuffle_before_pack=True,
-                       pack_to_max_length=True,
-                       input_ids_with_output=True,
-                       with_image_token=False):
-=======
 def process(dataset,
             tokenizer,
             max_length,
@@ -43,8 +25,8 @@
             shuffle_before_pack=True,
             pack_to_max_length=True,
             input_ids_with_output=True,
+            with_image_token=False,
             map_num_proc=32):
->>>>>>> 2e121348
     """Post-process the dataset loaded from the Hugging Face Hub, or a local
     dataset.
 
@@ -73,13 +55,10 @@
         input_ids_with_output: Whether to put the groundtruth output
             corresponding to the question into the dataset. Typically set
             it to True during training and False during testing.
-<<<<<<< HEAD
         with_image_token: Whether to convert DEFAULT_IMAGE_TOKEN to
             IMAGE_TOKEN_INDEX. Typically set it to True during the training
             of VLLM.
-=======
         map_num_proc: Max number of processes when mapping the dataset.
->>>>>>> 2e121348
     """
 
     if isinstance(dataset, DatasetDict):
