--- conflicted
+++ resolved
@@ -1,22 +1,15 @@
 # Copyright (c) OpenMMLab. All rights reserved.
 from .concat_dataset import ConcatDataset
 from .huggingface import process_hf_dataset
-<<<<<<< HEAD
-from .internlm import process_internlm_dataset
 from .llava import LLaVADataset
-=======
 from .intern_repo import process_intern_repo_dataset
->>>>>>> de2896ea
 from .modelscope import process_ms_dataset
 from .moss_sft import MOSSSFTDataset
 from .utils import decode_base64_to_image, expand2square, load_image
 
 __all__ = [
     'process_hf_dataset', 'ConcatDataset', 'MOSSSFTDataset',
-<<<<<<< HEAD
     'process_ms_dataset', 'LLaVADataset', 'expand2square',
-    'decode_base64_to_image', 'load_image', 'process_internlm_dataset'
-=======
+    'decode_base64_to_image', 'load_image',
     'process_ms_dataset', 'process_intern_repo_dataset'
->>>>>>> de2896ea
 ]