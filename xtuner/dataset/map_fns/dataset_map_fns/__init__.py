# Copyright (c) OpenMMLab. All rights reserved.
from .alpaca_map_fn import alpaca_map_fn
from .alpaca_zh_map_fn import alpaca_zh_map_fn
from .arxiv_map_fn import arxiv_map_fn
from .code_alpaca_map_fn import code_alpaca_map_fn
from .colors_map_fn import colors_map_fn
from .crime_kg_assitant_map_fn import crime_kg_assitant_map_fn
from .default_map_fn import default_map_fn
from .law_reference_map_fn import law_reference_map_fn
from .llava_map_fn import llava_map_fn
from .medical_map_fn import medical_map_fn
from .msagent_map_fn import msagent_react_map_fn
from .oasst1_map_fn import oasst1_map_fn
from .openai_map_fn import openai_map_fn
from .openorca_map_fn import openorca_map_fn
from .pretrain_map_fn import pretrain_map_fn
from .sql_map_fn import sql_map_fn
from .stack_exchange_map_fn import stack_exchange_map_fn
from .tiny_codes_map_fn import tiny_codes_map_fn
from .wizardlm_map_fn import wizardlm_map_fn

__all__ = [
    'alpaca_map_fn', 'alpaca_zh_map_fn', 'oasst1_map_fn', 'arxiv_map_fn',
    'medical_map_fn', 'openorca_map_fn', 'code_alpaca_map_fn',
    'tiny_codes_map_fn', 'colors_map_fn', 'law_reference_map_fn',
    'crime_kg_assitant_map_fn', 'sql_map_fn', 'openai_map_fn',
    'wizardlm_map_fn', 'stack_exchange_map_fn', 'msagent_react_map_fn',
<<<<<<< HEAD
    'llava_map_fn', 'pretrain_map_fn'
=======
    'default_map_fn', 'pretrain_map_fn'
>>>>>>> dec882a0
]<|MERGE_RESOLUTION|>--- conflicted
+++ resolved
@@ -25,9 +25,5 @@
     'tiny_codes_map_fn', 'colors_map_fn', 'law_reference_map_fn',
     'crime_kg_assitant_map_fn', 'sql_map_fn', 'openai_map_fn',
     'wizardlm_map_fn', 'stack_exchange_map_fn', 'msagent_react_map_fn',
-<<<<<<< HEAD
-    'llava_map_fn', 'pretrain_map_fn'
-=======
-    'default_map_fn', 'pretrain_map_fn'
->>>>>>> dec882a0
+    'llava_map_fn', 'pretrain_map_fn', 'default_map_fn'
 ]