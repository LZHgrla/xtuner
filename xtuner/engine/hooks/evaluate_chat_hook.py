# Copyright (c) OpenMMLab. All rights reserved.
import os
import warnings

import torch
from mmengine.hooks import Hook
from mmengine.model import is_model_wrapper
from mmengine.utils.misc import get_object_from_string
from transformers import GenerationConfig, StoppingCriteriaList

from xtuner.dataset.utils import expand2square, load_image
from xtuner.model.utils import prepare_inputs_labels_for_multimodal
from xtuner.registry import BUILDER
from xtuner.utils import (DEFAULT_IMAGE_TOKEN, IMAGE_TOKEN_INDEX,
                          StopWordStoppingCriteria)


class EvaluateChatHook(Hook):

    priority = 'LOW'

    def __init__(self,
                 tokenizer,
                 evaluation_inputs,
                 evaluation_images=None,
                 image_processor=None,
                 system='',
                 prompt_template=None,
                 every_n_iters=None,
                 max_new_tokens=600,
                 stop_word=None,
                 stop_words=[]):
        self.evaluation_inputs = evaluation_inputs
        if isinstance(self.evaluation_inputs, str):
            self.evaluation_inputs = [self.evaluation_inputs]
        self.evaluation_images = evaluation_images
        if isinstance(self.evaluation_images, str):
            self.evaluation_images = [self.evaluation_images]
        if self.evaluation_images is not None:
            assert len(
                self.evaluation_images) in [1, len(self.evaluation_inputs)]
            if len(self.evaluation_images) == 1:
                self.evaluation_images = [self.evaluation_images[0]] * len(
                    self.evaluation_inputs)
            self.evaluation_images = [
                load_image(img) for img in self.evaluation_images
            ]

        self.system = system
        if isinstance(prompt_template, str):  # for resume
            prompt_template = get_object_from_string(prompt_template)
        self.prompt_template = prompt_template
        self.every_n_iters = every_n_iters
        self.max_new_tokens = max_new_tokens
        self.tokenizer = BUILDER.build(tokenizer)
        if image_processor is not None:
            self.image_processor = BUILDER.build(image_processor)

        if stop_word is not None:
            # TODO: deprecation, v0.3.0
            warnings.warn(
                ('The `stop_word` argument is deprecated and will be removed '
                 'in v0.3.0, use `stop_words` instead.'), DeprecationWarning)
            stop_words.append(stop_word)

        if self.prompt_template is not None:
            stop_words += self.prompt_template.stop_words

        self.stop_criteria = StoppingCriteriaList()
        for word in stop_words:
            self.stop_criteria.append(
                StopWordStoppingCriteria(self.tokenizer, word))

        # default generation config
        self.gen_config = GenerationConfig(
            max_new_tokens=max_new_tokens,
            do_sample=True,
            temperature=0.1,
            top_p=0.75,
            top_k=40,
            eos_token_id=self.tokenizer.eos_token_id,
            pad_token_id=self.tokenizer.pad_token_id
            if self.tokenizer.pad_token_id is not None else
            self.tokenizer.eos_token_id,
        )

    def _save_eval_output(self, runner, eval_outputs):
        save_path = os.path.join(runner.log_dir, 'vis_data',
                                 f'eval_outputs_iter_{runner.iter}.txt')
        with open(save_path, 'w') as f:
            for i, output in enumerate(eval_outputs):
                f.write(f'Eval output {i + 1}:\n{output}\n\n')

    def _eval_images(self,
                     runner,
                     model,
                     device,
                     max_new_tokens=None,
                     save_eval_output=False):
        if save_eval_output:
            eval_outputs = []

        for sample_image, sample_input in zip(self.evaluation_images,
                                              self.evaluation_inputs):
            image = expand2square(
                sample_image,
                tuple(int(x * 255) for x in self.image_processor.image_mean))
            image = self.image_processor.preprocess(
                image, return_tensors='pt')['pixel_values'][0]
            image = image.to(device)
            sample_input = DEFAULT_IMAGE_TOKEN + '\n' + sample_input
            inputs = (self.system + self.instruction).format(
                input=sample_input, round=1, **runner.cfg)
            chunk_encode = []
            for idx, chunk in enumerate(inputs.split(DEFAULT_IMAGE_TOKEN)):
                if idx == 0:
                    cur_encode = self.tokenizer.encode(chunk)
                else:
                    cur_encode = self.tokenizer.encode(
                        chunk, add_special_tokens=False)
                chunk_encode.append(cur_encode)
            assert len(chunk_encode) == 2
            input_ids = []
            for idx, cur_chunk_encode in enumerate(chunk_encode):
                input_ids.extend(cur_chunk_encode)
                if idx != len(chunk_encode) - 1:
                    input_ids.append(IMAGE_TOKEN_INDEX)
            input_ids = torch.tensor(input_ids).to(device)
            visual_outputs = model.visual_encoder(
                image.unsqueeze(0), output_hidden_states=True)
            pixel_values = model.projector(
                visual_outputs.hidden_states[model.visual_select_layer][:, 1:])

            mm_inputs = prepare_inputs_labels_for_multimodal(
                llm=model.llm,
                input_ids=input_ids.unsqueeze(0),
                pixel_values=pixel_values)

            generation_output = model.generate(
                **mm_inputs,
                max_new_tokens=max_new_tokens,
                generation_config=self.gen_config,
                bos_token_id=self.tokenizer.bos_token_id,
                stopping_criteria=self.stop_criteria)
            generation_output = self.tokenizer.decode(generation_output[0])
            runner.logger.info(f'Sample output:\n'
                               f'{inputs + generation_output}\n')
            if save_eval_output:
                eval_outputs.append(f'{inputs + generation_output}\n')

        if save_eval_output:
            self._save_eval_output(runner, eval_outputs)

    def _eval_language(self,
                       runner,
                       model,
                       device,
                       max_new_tokens=None,
                       save_eval_output=False):
        if save_eval_output:
            eval_outputs = []

        for sample_input in self.evaluation_inputs:
            inputs = (self.system + self.instruction).format(
                input=sample_input, round=1, **runner.cfg)
            input_ids = self.tokenizer.encode(inputs, return_tensors='pt')
            input_ids = input_ids.to(device)
            generation_output = model.generate(
                input_ids=input_ids,
                max_new_tokens=max_new_tokens,
                generation_config=self.gen_config,
                stopping_criteria=self.stop_criteria)
            generation_output = self.tokenizer.decode(generation_output[0])
            runner.logger.info(f'Sample output:\n{generation_output}\n')
            if save_eval_output:
                eval_outputs.append(f'{generation_output}\n')

        if save_eval_output:
            self._save_eval_output(runner, eval_outputs)

    def _generate_samples(self,
                          runner,
                          max_new_tokens=None,
                          save_eval_output=False):
        if max_new_tokens is None:
            max_new_tokens = self.max_new_tokens
        model = runner.model
        if is_model_wrapper(model):
            model = model.module

        device = next(iter(model.parameters())).device
        is_checkpointing = model.llm.is_gradient_checkpointing
        use_cache = model.llm.config.use_cache

        # Cast to inference mode
        model.activation_checkpointing_disable()
        model.llm.config.use_cache = True
        model.eval()
        if self.evaluation_images is not None:
<<<<<<< HEAD
            for sample_image, sample_input in zip(self.evaluation_images,
                                                  self.evaluation_inputs):
                image = expand2square(
                    sample_image,
                    tuple(
                        int(x * 255) for x in self.image_processor.image_mean))
                image = self.image_processor.preprocess(
                    image, return_tensors='pt')['pixel_values'][0]
                image = image.to(device)
                sample_input = DEFAULT_IMAGE_TOKEN + '\n' + sample_input
                if self.prompt_template is None:
                    inputs = self.system + '\n' + sample_input
                else:
                    messages = [{
                        'role': 'system',
                        'content': self.system
                    }, {
                        'role': 'user',
                        'content': sample_input
                    }]
                    inputs = self.prompt_template.build_prompt(
                        messages=messages, **runner.cfg)
                chunk_encode = []
                for idx, chunk in enumerate(inputs.split(DEFAULT_IMAGE_TOKEN)):
                    if idx == 0:
                        cur_encode = self.tokenizer.encode(chunk)
                    else:
                        cur_encode = self.tokenizer.encode(
                            chunk, add_special_tokens=False)
                    chunk_encode.append(cur_encode)
                assert len(chunk_encode) == 2
                input_ids = []
                for idx, cur_chunk_encode in enumerate(chunk_encode):
                    input_ids.extend(cur_chunk_encode)
                    if idx != len(chunk_encode) - 1:
                        input_ids.append(IMAGE_TOKEN_INDEX)
                input_ids = torch.tensor(input_ids).to(device)
                visual_outputs = model.visual_encoder(
                    image.unsqueeze(0), output_hidden_states=True)
                pixel_values = model.projector(visual_outputs.hidden_states[
                    model.visual_select_layer][:, 1:])

                mm_inputs = prepare_inputs_labels_for_multimodal(
                    llm=model.llm,
                    input_ids=input_ids.unsqueeze(0),
                    pixel_values=pixel_values)

                generation_output = model.generate(
                    **mm_inputs,
                    max_new_tokens=max_new_tokens,
                    generation_config=self.gen_config,
                    bos_token_id=self.tokenizer.bos_token_id,
                    stopping_criteria=self.stop_criteria)
                runner.logger.info(
                    f'Sample output:\n'
                    f'{inputs + self.tokenizer.decode(generation_output[0])}\n'
                )
        else:
            for sample_input in self.evaluation_inputs:
                if self.prompt_template is None:
                    inputs = self.system + '\n' + sample_input
                else:
                    messages = [{
                        'role': 'system',
                        'content': self.system
                    }, {
                        'role': 'user',
                        'content': sample_input
                    }]
                    inputs = self.prompt_template.build_prompt(
                        messages=messages, **runner.cfg)
                input_ids = self.tokenizer.encode(inputs, return_tensors='pt')
                input_ids = input_ids.to(device)
                generation_output = model.generate(
                    input_ids=input_ids,
                    max_new_tokens=max_new_tokens,
                    generation_config=self.gen_config,
                    stopping_criteria=self.stop_criteria)
                runner.logger.info(
                    f'Sample output:\n'
                    f'{self.tokenizer.decode(generation_output[0])}\n')
=======
            self._eval_images(runner, model, device, max_new_tokens,
                              save_eval_output)
        else:
            self._eval_language(runner, model, device, max_new_tokens,
                                save_eval_output)
>>>>>>> 1136707b

        # Cast to training mode
        if is_checkpointing:
            model.activation_checkpointing_enable()
        model.llm.config.use_cache = use_cache
        model.train()

    def before_train(self, runner):
        runner.logger.info('before_train in EvaluateChatHook.')
        self._generate_samples(runner, max_new_tokens=50)

    def after_train_iter(self,
                         runner,
                         batch_idx: int,
                         data_batch=None,
                         outputs=None) -> None:
        if self.every_n_iters is None:
            return

        save_eval_output = False
        try:
            save_ckpt_freq = runner.cfg.default_hooks.checkpoint.interval
            save_eval_output = self.every_n_train_iters(runner, save_ckpt_freq)
        except KeyError:
            pass

        do_chat = (
            save_eval_output
            or self.every_n_train_iters(runner, self.every_n_iters))
        if not do_chat:
            return

        runner.logger.info('after_train_iter in EvaluateChatHook.')
        self._generate_samples(runner, save_eval_output=save_eval_output)

    def after_train(self, runner):
        runner.logger.info('after_train in EvaluateChatHook.')
        self._generate_samples(runner)

    def after_val(self, runner) -> None:
        if self.every_n_iters is not None:
            return
        runner.logger.info('after_val in EvaluateChatHook.')
        self._generate_samples(runner)<|MERGE_RESOLUTION|>--- conflicted
+++ resolved
@@ -101,16 +101,27 @@
             eval_outputs = []
 
         for sample_image, sample_input in zip(self.evaluation_images,
-                                              self.evaluation_inputs):
+                                                  self.evaluation_inputs):
             image = expand2square(
                 sample_image,
-                tuple(int(x * 255) for x in self.image_processor.image_mean))
+                tuple(
+                    int(x * 255) for x in self.image_processor.image_mean))
             image = self.image_processor.preprocess(
                 image, return_tensors='pt')['pixel_values'][0]
             image = image.to(device)
             sample_input = DEFAULT_IMAGE_TOKEN + '\n' + sample_input
-            inputs = (self.system + self.instruction).format(
-                input=sample_input, round=1, **runner.cfg)
+            if self.prompt_template is None:
+                inputs = self.system + '\n' + sample_input
+            else:
+                messages = [{
+                    'role': 'system',
+                    'content': self.system
+                }, {
+                    'role': 'user',
+                    'content': sample_input
+                }]
+                inputs = self.prompt_template.build_prompt(
+                    messages=messages, **runner.cfg)
             chunk_encode = []
             for idx, chunk in enumerate(inputs.split(DEFAULT_IMAGE_TOKEN)):
                 if idx == 0:
@@ -128,8 +139,8 @@
             input_ids = torch.tensor(input_ids).to(device)
             visual_outputs = model.visual_encoder(
                 image.unsqueeze(0), output_hidden_states=True)
-            pixel_values = model.projector(
-                visual_outputs.hidden_states[model.visual_select_layer][:, 1:])
+            pixel_values = model.projector(visual_outputs.hidden_states[
+                model.visual_select_layer][:, 1:])
 
             mm_inputs = prepare_inputs_labels_for_multimodal(
                 llm=model.llm,
@@ -161,8 +172,18 @@
             eval_outputs = []
 
         for sample_input in self.evaluation_inputs:
-            inputs = (self.system + self.instruction).format(
-                input=sample_input, round=1, **runner.cfg)
+            if self.prompt_template is None:
+                inputs = self.system + '\n' + sample_input
+            else:
+                messages = [{
+                    'role': 'system',
+                    'content': self.system
+                }, {
+                    'role': 'user',
+                    'content': sample_input
+                }]
+                inputs = self.prompt_template.build_prompt(
+                    messages=messages, **runner.cfg)
             input_ids = self.tokenizer.encode(inputs, return_tensors='pt')
             input_ids = input_ids.to(device)
             generation_output = model.generate(
@@ -197,95 +218,11 @@
         model.llm.config.use_cache = True
         model.eval()
         if self.evaluation_images is not None:
-<<<<<<< HEAD
-            for sample_image, sample_input in zip(self.evaluation_images,
-                                                  self.evaluation_inputs):
-                image = expand2square(
-                    sample_image,
-                    tuple(
-                        int(x * 255) for x in self.image_processor.image_mean))
-                image = self.image_processor.preprocess(
-                    image, return_tensors='pt')['pixel_values'][0]
-                image = image.to(device)
-                sample_input = DEFAULT_IMAGE_TOKEN + '\n' + sample_input
-                if self.prompt_template is None:
-                    inputs = self.system + '\n' + sample_input
-                else:
-                    messages = [{
-                        'role': 'system',
-                        'content': self.system
-                    }, {
-                        'role': 'user',
-                        'content': sample_input
-                    }]
-                    inputs = self.prompt_template.build_prompt(
-                        messages=messages, **runner.cfg)
-                chunk_encode = []
-                for idx, chunk in enumerate(inputs.split(DEFAULT_IMAGE_TOKEN)):
-                    if idx == 0:
-                        cur_encode = self.tokenizer.encode(chunk)
-                    else:
-                        cur_encode = self.tokenizer.encode(
-                            chunk, add_special_tokens=False)
-                    chunk_encode.append(cur_encode)
-                assert len(chunk_encode) == 2
-                input_ids = []
-                for idx, cur_chunk_encode in enumerate(chunk_encode):
-                    input_ids.extend(cur_chunk_encode)
-                    if idx != len(chunk_encode) - 1:
-                        input_ids.append(IMAGE_TOKEN_INDEX)
-                input_ids = torch.tensor(input_ids).to(device)
-                visual_outputs = model.visual_encoder(
-                    image.unsqueeze(0), output_hidden_states=True)
-                pixel_values = model.projector(visual_outputs.hidden_states[
-                    model.visual_select_layer][:, 1:])
-
-                mm_inputs = prepare_inputs_labels_for_multimodal(
-                    llm=model.llm,
-                    input_ids=input_ids.unsqueeze(0),
-                    pixel_values=pixel_values)
-
-                generation_output = model.generate(
-                    **mm_inputs,
-                    max_new_tokens=max_new_tokens,
-                    generation_config=self.gen_config,
-                    bos_token_id=self.tokenizer.bos_token_id,
-                    stopping_criteria=self.stop_criteria)
-                runner.logger.info(
-                    f'Sample output:\n'
-                    f'{inputs + self.tokenizer.decode(generation_output[0])}\n'
-                )
-        else:
-            for sample_input in self.evaluation_inputs:
-                if self.prompt_template is None:
-                    inputs = self.system + '\n' + sample_input
-                else:
-                    messages = [{
-                        'role': 'system',
-                        'content': self.system
-                    }, {
-                        'role': 'user',
-                        'content': sample_input
-                    }]
-                    inputs = self.prompt_template.build_prompt(
-                        messages=messages, **runner.cfg)
-                input_ids = self.tokenizer.encode(inputs, return_tensors='pt')
-                input_ids = input_ids.to(device)
-                generation_output = model.generate(
-                    input_ids=input_ids,
-                    max_new_tokens=max_new_tokens,
-                    generation_config=self.gen_config,
-                    stopping_criteria=self.stop_criteria)
-                runner.logger.info(
-                    f'Sample output:\n'
-                    f'{self.tokenizer.decode(generation_output[0])}\n')
-=======
             self._eval_images(runner, model, device, max_new_tokens,
                               save_eval_output)
         else:
             self._eval_language(runner, model, device, max_new_tokens,
                                 save_eval_output)
->>>>>>> 1136707b
 
         # Cast to training mode
         if is_checkpointing:
@@ -296,6 +233,24 @@
     def before_train(self, runner):
         runner.logger.info('before_train in EvaluateChatHook.')
         self._generate_samples(runner, max_new_tokens=50)
+
+    def _is_save_checkpoint(self, runner):
+        hooks = runner.hooks
+        checkpoint_hook = None
+        for hook in hooks:
+            if type(hook).__name__ == 'CheckpointHook':
+                checkpoint_hook = hook
+                break
+        if checkpoint_hook is None or checkpoint_hook.by_epoch:
+            return False
+
+        if checkpoint_hook.every_n_train_iters(
+            runner, checkpoint_hook.interval, checkpoint_hook.save_begin) or \
+                (checkpoint_hook.save_last and
+                 checkpoint_hook.is_last_train_iter(runner)):
+            return True
+
+        return False
 
     def after_train_iter(self,
                          runner,
@@ -305,12 +260,7 @@
         if self.every_n_iters is None:
             return
 
-        save_eval_output = False
-        try:
-            save_ckpt_freq = runner.cfg.default_hooks.checkpoint.interval
-            save_eval_output = self.every_n_train_iters(runner, save_ckpt_freq)
-        except KeyError:
-            pass
+        save_eval_output = self._is_save_checkpoint(runner)
 
         do_chat = (
             save_eval_output
