--- conflicted
+++ resolved
@@ -85,13 +85,6 @@
         suffix_as_eos=False,
         sep='\n',
         stop_words=[]),
-    pretrain=PromptTemplateConfig(
-        system='{system}',
-        instruction='{input}',
-        suffix='',
-        suffix_as_eos=False,
-        sep='',
-        stop_words=[]),
     zephyr=PromptTemplateConfig(
         system='<|system|>\n{system}\n',
         instruction='<|user|>\n{input}\n<|assistant|>\n',
@@ -129,7 +122,6 @@
             'racist, sexist, toxic, dangerous, or illegal content. Please '
             'ensure that your responses are socially unbiased and positive in '
             'nature.\n{system}\n<</SYS>>\n [/INST] '),
-<<<<<<< HEAD
         instruction='[INST] {input} [/INST]',
         suffix='',
         suffix_as_eos=False,
@@ -157,9 +149,9 @@
         sep='\n',
         stop_words=[]),
     qwen_chat=PromptTemplateConfig(
-        system=('\n<|im_start|>system\n{system}<|im_end|>'),
-        instruction=(
-            '\n<|im_start|>user\n{input}<|im_end|>\n<|im_start|>assistant\n'),
+        system=('<|im_start|>system\n{system}<|im_end|>\n'),
+        instruction=('<|im_start|>user\n{input}<|im_end|>\n'
+                     '<|im_start|>assistant\n'),
         suffix='<|im_end|>',
         suffix_as_eos=True,
         sep='\n',
@@ -180,38 +172,6 @@
         stop_words=[]),
     wizardlm=PromptTemplateConfig(
         system=('A chat between a curious user and an artificial '
-=======
-        INSTRUCTION='[INST] {input} [/INST]',
-        SEP='\n'),
-    code_llama_chat=dict(
-        SYSTEM='{system}\n', INSTRUCTION='[INST] {input} [/INST]'),
-    chatglm2=dict(
-        SYSTEM='{system}\n',
-        INSTRUCTION='[Round {round}]\n\n问：{input}\n\n答：',
-        SEP='\n\n'),
-    chatglm3=dict(
-        SYSTEM='<|system|>\n{system}',
-        INSTRUCTION='<|user|>\n{input}<|assistant|>\n',
-        SEP='\n'),
-    qwen_chat=dict(
-        SYSTEM=('<|im_start|>system\n{system}<|im_end|>\n'),
-        INSTRUCTION=('<|im_start|>user\n{input}<|im_end|>\n'
-                     '<|im_start|>assistant\n'),
-        SUFFIX='<|im_end|>',
-        SUFFIX_AS_EOS=True,
-        SEP='\n',
-        STOP_WORDS=['<|im_end|>', '<|endoftext|>']),
-    baichuan_chat=dict(
-        SYSTEM='{system}\n',
-        INSTRUCTION='<reserved_102>{input}<reserved_103>',
-        SEP='\n'),
-    baichuan2_chat=dict(
-        SYSTEM='{system}\n',
-        INSTRUCTION='<reserved_106>{input}<reserved_107>',
-        SEP='\n'),
-    wizardlm=dict(
-        SYSTEM=('A chat between a curious user and an artificial '
->>>>>>> 1136707b
                 'intelligence assistant. The assistant gives '
                 'helpful, detailed, and polite answers to the '
                 'user\'s questions. {system}\n '),
@@ -262,7 +222,6 @@
                 'questions, security and privacy issues, and '
                 'other non-computer science questions, you will '
                 'refuse to answer. {system}\n'),
-<<<<<<< HEAD
         instruction=('### Instruction:\n{input}\n### Response:\n'),
         suffix='',
         suffix_as_eos=False,
@@ -289,30 +248,14 @@
         suffix_as_eos=False,
         sep='\n',
         stop_words=[]),
-=======
-        INSTRUCTION=('### Instruction:\n{input}\n### Response:\n'),
-        SEP='\n'),
-    deepseek_moe=dict(
-        SYSTEM=('[INST] {system} [/INST]\n'),
-        INSTRUCTION=('[INST] {input} [/INST]'),
-        SEP='\n'),
-    mistral=dict(
-        SYSTEM=('[INST] {system} [/INST]\n'),
-        INSTRUCTION=('[INST] {input} [/INST]'),
-        SEP='\n'),
-    mixtral=dict(
-        SYSTEM=('[INST] {system} [/INST]\n'),
-        INSTRUCTION=('[INST] {input} [/INST]'),
-        SEP='\n'),
-    gemma=dict(
-        SYSTEM=('<start_of_turn>model\n{system}<end_of_turn>\n'),
-        INSTRUCTION=('<start_of_turn>user\n{input}<end_of_turn>\n'
+    gemma=PromptTemplateConfig(
+        system=('<start_of_turn>model\n{system}<end_of_turn>\n'),
+        instruction=('<start_of_turn>user\n{input}<end_of_turn>\n'
                      '<start_of_turn>model\n'),
-        SUFFIX='<end_of_turn>',
-        SUFFIX_AS_EOS=False,
-        SEP='\n',
-        STOP_WORDS=['<end_of_turn>']),
->>>>>>> 1136707b
+        suffix='<end_of_turn>',
+        suffix_as_eos=False,
+        sep='\n',
+        stop_words=['<end_of_turn>']),
 )
 
 SYSTEM_TEMPLATE = ConfigDict(
