# Copyright (c) OpenMMLab. All rights reserved.
from mmengine.config import ConfigDict

# - Turn 0: SYSTEM + INSTRUCTION, [output + SUFFIX], SEP
# - Turn 1: INSTRUCTION, [output + SUFFIX], SEP
# - Turn ...
# Note: [] means having supervised loss during the fine-tuning
PROMPT_TEMPLATE = ConfigDict(
    default=dict(
        SYSTEM='<|System|>:{system}\n',
        INSTRUCTION='<|User|>:{input}\n<|Bot|>:',
        SEP='\n'),
    zephyr=dict(
        SYSTEM='<|system|>\n{system}\n',
        INSTRUCTION='<|user|>\n{input}\n<|assistant|>\n',
        SEP='\n'),
    internlm_chat=dict(
        SYSTEM='<|System|>:{system}\n',
        INSTRUCTION='<|User|>:{input}<eoh>\n<|Bot|>:',
        SUFFIX='<eoa>',
        SUFFIX_AS_EOS=True,
        SEP='\n',
        STOP_WORDS=['<eoa>']),
    internlm2_chat=dict(
        SYSTEM='<|im_start|>system\n{system}<|im_end|>\n',
        INSTRUCTION=('<|im_start|>user\n{input}<|im_end|>\n'
                     '<|im_start|>assistant\n'),
        SUFFIX='<|im_end|>',
        SUFFIX_AS_EOS=True,
        SEP='\n',
        STOP_WORDS=['<|im_end|>']),
    moss_sft=dict(
        SYSTEM='{system}\n',
        INSTRUCTION='<|Human|>: {input}<eoh>\n',
        SEP='\n',
        STOP_WORDS=['<eoc>', '<eom>']),
    llama2_chat=dict(
        SYSTEM=(
            '[INST] <<SYS>>\n You are a helpful, respectful and honest '
            'assistant. Always answer as helpfully as possible, while being '
            'safe. Your answers should not include any harmful, unethical, '
            'racist, sexist, toxic, dangerous, or illegal content. Please '
            'ensure that your responses are socially unbiased and positive in '
            'nature.\n{system}\n<</SYS>>\n [/INST] '),
        INSTRUCTION='[INST] {input} [/INST]',
        SEP='\n'),
    code_llama_chat=dict(
        SYSTEM='{system}\n', INSTRUCTION='[INST] {input} [/INST]'),
    chatglm2=dict(
        SYSTEM='{system}\n',
        INSTRUCTION='[Round {round}]\n\n问：{input}\n\n答：',
        SEP='\n\n'),
    chatglm3=dict(
        SYSTEM='<|system|>\n{system}',
        INSTRUCTION='<|user|>\n{input}<|assistant|>\n',
        SEP='\n'),
    qwen_chat=dict(
        SYSTEM=('<|im_start|>system\n{system}<|im_end|>\n'),
        INSTRUCTION=('<|im_start|>user\n{input}<|im_end|>\n'
                     '<|im_start|>assistant\n'),
        SUFFIX='<|im_end|>',
        SUFFIX_AS_EOS=True,
        SEP='\n',
        STOP_WORDS=['<|im_end|>', '<|endoftext|>']),
    baichuan_chat=dict(
        SYSTEM='{system}\n',
        INSTRUCTION='<reserved_102>{input}<reserved_103>',
        SEP='\n'),
    baichuan2_chat=dict(
        SYSTEM='{system}\n',
        INSTRUCTION='<reserved_106>{input}<reserved_107>',
        SEP='\n'),
    wizardlm=dict(
        SYSTEM=('A chat between a curious user and an artificial '
                'intelligence assistant. The assistant gives '
                'helpful, detailed, and polite answers to the '
                'user\'s questions. {system}\n '),
        INSTRUCTION=('USER: {input} ASSISTANT:'),
        SEP='\n'),
    wizardcoder=dict(
        SYSTEM=(
            'Below is an instruction that describes a task. '
            'Write a response that appropriately completes the request.\n\n'
            '{system}\n '),
        INSTRUCTION=('### Instruction:\n{input}\n\n### Response:'),
        SEP='\n\n'),
    vicuna=dict(
        SYSTEM=('A chat between a curious user and an artificial '
                'intelligence assistant. The assistant gives '
                'helpful, detailed, and polite answers to the '
                'user\'s questions. {system}\n '),
        INSTRUCTION=('USER: {input} ASSISTANT:'),
        SEP='\n'),
    deepseek_coder=dict(
        SYSTEM=('You are an AI programming assistant, utilizing '
                'the DeepSeek Coder model, developed by DeepSeek'
                'Company, and you only answer questions related '
                'to computer science. For politically sensitive '
                'questions, security and privacy issues, and '
                'other non-computer science questions, you will '
                'refuse to answer. {system}\n'),
        INSTRUCTION=('### Instruction:\n{input}\n### Response:\n'),
        SEP='\n'),
    # TODO: deprecation, v0.2.0
    deepseekcoder=dict(
        SYSTEM=('You are an AI programming assistant, utilizing '
                'the DeepSeek Coder model, developed by DeepSeek'
                'Company, and you only answer questions related '
                'to computer science. For politically sensitive '
                'questions, security and privacy issues, and '
                'other non-computer science questions, you will '
                'refuse to answer. {system}\n'),
        INSTRUCTION=('### Instruction:\n{input}\n### Response:\n'),
        SEP='\n'),
    deepseek_moe=dict(
        SYSTEM=('[INST] {system} [/INST]\n'),
        INSTRUCTION=('[INST] {input} [/INST]'),
        SEP='\n'),
    mistral=dict(
        SYSTEM=('[INST] {system} [/INST]\n'),
        INSTRUCTION=('[INST] {input} [/INST]'),
        SEP='\n'),
    mixtral=dict(
        SYSTEM=('[INST] {system} [/INST]\n'),
        INSTRUCTION=('[INST] {input} [/INST]'),
        SEP='\n'),
    gemma=dict(
        # `system` field is extended by xtuner
        SYSTEM=('<start_of_turn>system\n{system}<end_of_turn>\n'),
        INSTRUCTION=('<start_of_turn>user\n{input}<end_of_turn>\n'
                     '<start_of_turn>model\n'),
        SUFFIX='<end_of_turn>',
        SUFFIX_AS_EOS=False,
        SEP='\n',
        STOP_WORDS=['<end_of_turn>']),
    cohere_chat=dict(
        SYSTEM=('<|START_OF_TURN_TOKEN|><|SYSTEM_TOKEN|>{system}'
                '<|END_OF_TURN_TOKEN|>'),
        INSTRUCTION=(
            '<|START_OF_TURN_TOKEN|><|USER_TOKEN|>{input}<|END_OF_TURN_TOKEN|>'
            '<|START_OF_TURN_TOKEN|><|CHATBOT_TOKEN|>'),
        SUFFIX='<|END_OF_TURN_TOKEN|>',
        SUFFIX_AS_EOS=True,
        STOP_WORDS=['<|END_OF_TURN_TOKEN|>']),
<<<<<<< HEAD
    plain=dict(
        SYSTEM='',
        INSTRUCTION='USER: {input} ASSISTANT:',
        SEP=''),
=======
>>>>>>> bdafd58b
    llama3_chat=dict(
        SYSTEM=('<|start_header_id|>system<|end_header_id|>\n\n'
                '{system}<|eot_id|>'),
        INSTRUCTION=(
            '<|start_header_id|>user<|end_header_id|>\n\n{input}<|eot_id|>'
            '<|start_header_id|>assistant<|end_header_id|>\n\n'),
        SUFFIX='<|eot_id|>',
        SUFFIX_AS_EOS=True,
        STOP_WORDS=['<|eot_id|>']),
)

SYSTEM_TEMPLATE = ConfigDict(
    moss_sft=('You are an AI assistant whose name is {bot_name}.\n'
              'Capabilities and tools that {bot_name} can possess.\n'
              '- Inner thoughts: enabled.\n'
              '- Web search: enabled. API: Search(query)\n'
              '- Calculator: enabled. API: Calculate(expression)\n'
              '- Equation solver: enabled. API: Solve(equation)\n'
              '- Text-to-image: disabled.\n'
              '- Image edition: disabled.\n'
              '- Text-to-speech: disabled.\n'),
    alpaca=('Below is an instruction that describes a task. '
            'Write a response that appropriately completes the request.\n'),
    arxiv_gentile=('If you are an expert in writing papers, please generate '
                   "a good paper title for this paper based on other authors' "
                   'descriptions of their abstracts.\n'),
    colorist=('You are a professional color designer. Please provide the '
              'corresponding colors based on the description of Human.\n'),
    coder=('You are a professional programer. Please provide the '
           'corresponding code based on the description of Human.\n'),
    lawyer='你现在是一名专业的中国律师，请根据用户的问题给出准确、有理有据的回复。\n',
    medical='如果你是一名医生，请根据患者的描述回答医学问题。\n',
    sql=('If you are an expert in SQL, please generate a good SQL Query '
         'for Question based on the CREATE TABLE statement.\n'),
)<|MERGE_RESOLUTION|>--- conflicted
+++ resolved
@@ -142,13 +142,11 @@
         SUFFIX='<|END_OF_TURN_TOKEN|>',
         SUFFIX_AS_EOS=True,
         STOP_WORDS=['<|END_OF_TURN_TOKEN|>']),
-<<<<<<< HEAD
+    # TODO: Delete
     plain=dict(
         SYSTEM='',
         INSTRUCTION='USER: {input} ASSISTANT:',
         SEP=''),
-=======
->>>>>>> bdafd58b
     llama3_chat=dict(
         SYSTEM=('<|start_header_id|>system<|end_header_id|>\n\n'
                 '{system}<|eot_id|>'),
